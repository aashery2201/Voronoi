--- conflicted
+++ resolved
@@ -11,7 +11,6 @@
 from voronoi_app import VoronoiApp
 import constants
 from utils import *
-
 from players.default_player import Player as DefaultPlayer
 from players.g1_player import Player as G1_Player
 from players.g2_player import Player as G2_Player
@@ -146,11 +145,7 @@
                 pickle.dump(
                     {
                         "map_states": self.map_states,
-<<<<<<< HEAD
-=======
-                        "cell_units": self.cell_units,
                         "player_names": self.player_names,
->>>>>>> f4f41c6b
                         "player_score": self.player_score,
                         "player_total_score": self.player_total_score,
                         "unit_id": self.unit_id,
