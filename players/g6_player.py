import os
import pickle
from turtle import width
#from time import clock_settime
import numpy as np
import sympy
import logging
from typing import Tuple
from sympy.geometry import Point2D
from enum import Enum
from scipy.ndimage import measurements, morphology
import math
import random

class UnitType(Enum):
    SPACER = 0
    ATTACK = 1
    DEFENSE = 2

class Defense:

    def __init__(self, player_idx, spawn_point):
        self.unitType = UnitType.DEFENSE
        self.number_units = 0
        self.prev_state = None
        self.spawn_point = (spawn_point.x, spawn_point.y)
        self.player_idx = player_idx
        self.day = 0
        self.scanner_radius = 20

    def update(self, map_state, defenderIdxs, units, enemy_units):
        self.map_state = map_state
        #rotate the map state to the bottom left
        self.number_units = len(defenderIdxs)
        self.defenderIdxs = defenderIdxs
        self.unit_locations = [unit for i, unit in enumerate(units) if i in defenderIdxs]
        self.enemy_units = enemy_units
        self.day += 1

    def get_moves(self):

        moves = [(0, 0, 0) for i, pos in enumerate(self.unit_locations)]
        moved = [False for _ in range(self.number_units)]
        if self.number_units == 0:
            return []


        clusters = self.get_clusters()
        units_left_to_allocate = self.number_units
        clusters_to_defend = 0

        # Determine how many clusters to defend
        for i, cluster in enumerate(clusters):
            if len(cluster["points"]) < units_left_to_allocate:
                units_left_to_allocate -= (len(cluster["points"]) + 1)
                clusters_to_defend += 1
            else:
                break

        clusters = clusters[:clusters_to_defend]
        clusters = sorted(clusters, key=lambda x: x["angle"])

        # for each unit, allocate it to the closest cluster
        cluster_points_left = [len(cluster["points"]) for cluster in clusters]
        for i, unit in enumerate(self.unit_locations):
            distances = sorted([(idx, np.linalg.norm(np.array(unit) - cluster["centroid"])) for idx, cluster in enumerate(clusters)], key=lambda x: x[1])

            for j, (idx, distance) in enumerate(distances):
                if distance > self.scanner_radius:
                    break
                offset_weight = 3
                if cluster_points_left[idx] == 0:# and np.linalg.norm(self.spawn_point - clusters[idx]["centroid"]) < 60:
                    offset_weight = 4

                if cluster_points_left[idx] > 0 or offset_weight != 3:
                    cluster_points_left[idx] -= 1
                    moved[i] = True
                    if cluster_points_left[idx] < 0:
                        cluster_point_distances = [np.linalg.norm(np.array(self.spawn_point) - np.array(point)) for idx, point in enumerate(clusters[idx]["points"])]
                        min_dist = max(cluster_point_distances).item()
                        idx_of_closest_cluster_point = cluster_point_distances.index(min_dist)
                    target_point = clusters[idx]["points"][cluster_points_left[idx] if cluster_points_left[idx] >= 0 else idx_of_closest_cluster_point]
                    target_point = np.floor(target_point)
                    target_point += np.array((0.5, 0.5))

                    direction = target_point[0] - unit.x, target_point[1] - unit.y

                    goal_direction = 0 if unit.x < 20 else self.spawn_point[0] - unit.x, 0 if unit.y < 20 else self.spawn_point[1] - unit.y
                    offset = (0, 0) if np.linalg.norm(goal_direction) == 0 else goal_direction/np.linalg.norm(goal_direction)

                    #TODO: if formation is ready, offset = 0
                    if self.number_in_circle(self.unit_locations, unit, 1) > self.number_in_circle(self.enemy_units, target_point, 1):
                        offset_weight -= 3

                    end_direction = direction + offset*offset_weight
                    distance_to_goal = np.linalg.norm(end_direction)

                    moves[i] = distance_to_goal, end_direction[0], end_direction[1]
                    break
            # move adding the offset here
            # for loop
            # if cluster not all true
            # add offset

        n_free_units = self.number_units - sum(moved)
        hover_points = self.get_hover_points(n_free_units)
        offset = (1/6)
        hover_points = [np.array(point) + (self.spawn_point - np.array(point))*offset for point in hover_points]

        free_units = [i for i, move in enumerate(moves) if not moved[i]]

        for point in hover_points:
            distances = sorted([(idx, np.linalg.norm(np.array(unit) - point)) for idx, unit in enumerate(self.unit_locations)], key=lambda x: x[1])
            for j, (idx, distance) in enumerate(distances):

                if idx in free_units:
                    free_units.remove(idx)
                    moves[idx] = distance, point[0] - self.unit_locations[idx].x, point[1] - self.unit_locations[idx].y
                    break

        # if path to homme width is < some X, retreat to hover point
        
        # make units the reverse of the cluster (negate then add 2*(closest unit to 0)) - some offset towards home
        # once all units are in place - (current loc to calc place ~=, for all units in this one match)
        # self.prev_state = self.map_state

        return moves

    def get_hover_points(self, n):
        hover_points = []
        step = 90/n

        degrees_to_hover = [(step*i) + 90/(n+1) for i in range(n)]
        random.shuffle(degrees_to_hover)

        for deg in degrees_to_hover:
            angle = math.radians(deg)
            angle = angle - (math.pi/2 * self.player_idx)
            hover_points.append(self.get_raycast_to_border(angle))

        return hover_points
    
    def get_raycast_to_border(self, angle):
        min_dist = 25
        max_dist = 75
        step = 1
        for i in reversed(range(min_dist, max_dist, step)):
            point = self.spawn_point + np.array((i*math.cos(angle), i*math.sin(angle)))
            if point[0] > 100 or point[0] < 0 or point[1] > 100 or point[1] < 0:
                continue
            if self.map_state[math.floor(point[0])][math.floor(point[1])] == self.player_idx+1:
                return point

        return self.spawn_point

    def number_in_circle(self, units, center, radius):
        units = set([tuple(np.floor(unit)) for unit in units])
        units.add(tuple(np.floor(center)))
        return sum([1 if np.linalg.norm(np.floor(np.array(unit)) - np.floor(center)) <= radius else 0 for unit in units])
    
    def get_clusters(self):
        """Returns a list of clusters of points"""  
        floored_enemy = [(np.floor(unit.x), np.floor(unit.y)) for unit in self.enemy_units]
        binary_enemy_unit_map = [[1 if (i, j) in floored_enemy else 0 for j, _ in enumerate(row)] for i, row in enumerate(self.map_state)]
        lw, num = measurements.label(binary_enemy_unit_map)
        clusters = [{
            "points": []
        } for _ in range(num)]
        num_added = 0

        for i, row in enumerate(lw):
            for j, cell in enumerate(row):
                if cell != 0:
                    clusters[cell-1]["points"].append((i, j))
                    num_added += 1

        clusters = [cluster for cluster in clusters if len(cluster["points"]) > 0]

        for cluster in clusters:
            cluster["centroid"] = np.mean(cluster["points"], axis=0)
            cluster["distance"] = np.linalg.norm(cluster["centroid"] - self.spawn_point)
            cluster["angle"] = np.arctan2(cluster["centroid"][1] - self.spawn_point[1], cluster["centroid"][0] - self.spawn_point[0])

        clusters = sorted(clusters, key=lambda x: x["distance"])
        return clusters

class Attacker:

    def __init__(self, id, position):
        self.unitType = UnitType.ATTACK
        self.number_units = 0
        self.prev_state = None
        self.player_id = id
        self.x = float(position.x)
        self.y = float(position.y)
        self.day = 0
        self.real_ids = []
        
        self.seen = []
        self.lr_counter = 0

        self.left_list = []
        self.right_list = []
        self.tmp_left_list = []
        self.tmp_right_list = []
        self.final_left_list = []
        self.final_right_list = []
        



    def update(self, map_state, attackerIdxs, units, enemy_units, unit_id):
        self.map_state = map_state
        #rotate the map state to the bottom left
        self.number_units = len(attackerIdxs)
        self.attackerIdxs = attackerIdxs
        self.unit_id = unit_id
        self.real_ids = self.unit_id[self.player_id]

        self.unit_locations = [(unit,i) for i, unit in enumerate(units) if i in attackerIdxs]


        for i, (unit,pos) in enumerate(self.unit_locations):
            real_id = self.real_ids[pos]

            if real_id not in self.seen:
                self.lr_counter += 1
                self.seen.append(real_id)

                if 1 <= self.lr_counter <= 3:    
                    self.left_list.append(real_id)
                elif 4 <= self.lr_counter <= 6:
                    self.right_list.append(real_id)
                    if self.lr_counter == 6:
                        self.lr_counter = 0


        self.enemy_units = enemy_units
        self.day += 1

    def get_moves(self):
        moves = [(0, 0, 0) for i, (unit,pos) in enumerate(self.unit_locations)]
        moved = [False for _ in range(self.number_units)]
        if self.number_units == 0:
            return []


        for i, (unit,pos) in enumerate(self.unit_locations):
            real_id = self.real_ids[pos]
            triplet_no = (self.seen.index(real_id)) % 3 # Is the unit 1, 2, or 3 in the triplet to determine special movement

            # # Code to group up triplets
            # if real_id in self.left_list and real_id not in self.final_left_list:
            #     if triplet_no == 0 or triplet_no == 1:
            #         moves[i] = 1, 1, 0 # Move left
            #         self.tmp_left_list.append(real_id)
            #         self.left_list.remove(real_id)
            #     else:
            #         moves[i] = 1, 1, 0
            #         self.left_list.remove(real_id)
            #         self.final_left_list.append(real_id)
            #         self.final_left_list.extend(self.left_list)
            #         self.left_list.clear()

            # elif real_id in self.final_left_list:
            #     moves[i] = 1, 1, 0 


            # elif real_id in self.right_list and real_id not in self.final_right_list:
            #     if triplet_no == 0 or triplet_no == 1:
            #         moves[i] = 1, 0, 1 # Move right
            #         self.tmp_right_list.append(real_id)
            #         self.right_list.remove(real_id)
            #     else:
            #         moves[i] = 1, 0, 1
            #         self.right_list.remove(real_id)
            #         self.final_right_list.append(real_id)
            #         self.final_right_list.extend(self.right_list)
            #         self.right_list.clear()

            # elif real_id in self.final_right_list:
            #     moves[i] = 1, 0, 1 



            if real_id in self.left_list:
                # Even - LEFT attacking troops
                moves[i] = 1, 1, 0 
            elif real_id in self.right_list:
                # Odd - RIGHT attacking troops
                moves[i] = 1, 0, 1 #distance_to_goal, end_direction[0], end_direction[1]  - Pos x only (right)

            else:
                moves[i] = 0, 0, 1 # Does not move


        return moves






class Spacer:
    
    def __init__(self, player_idx, spawn_point):
        self.unitType = UnitType.SPACER
        self.number_units = 0
        self.prev_state = None
        self.spawn_point = spawn_point
        self.player_idx = player_idx
        self.day = 0
        self.scanner_radius = 50

    def update(self, map_state, spacerIdxs, units, enemy_units):
        self.map_state = map_state
        #rotate the map state to the bottom left
        self.number_units = len(spacerIdxs)
        self.spacerIdxs = spacerIdxs
        self.unit_locations = [unit for i, unit in enumerate(units) if i in spacerIdxs]
        self.enemy_units = enemy_units
        self.day += 1
    def get_moves(self):
        moves = {}
        if self.number_units == 0:
            return moves
<<<<<<< HEAD
        #print()
=======
        # print()
>>>>>>> 55b6517e
        # Adapted from group 4 Code
        ENEMY_INFLUENCE = 1 # TODO: change influence values for best spacers!
        HOME_INFLUENCE = 20
        ALLY_INFLUENCE = 0.5

        for i, unit in enumerate(self.unit_locations):
            unit = np.array(unit)
            #print('u', unit)
            enemy_force = np.add.reduce([self.repelling_force(unit,np.array(enemy)) for enemy in self.enemy_units])
            #print('sp',(self.spawn_point))
            home_force = self.repelling_force(unit, np.array(self.spawn_point))
            #print('hghgh',enemy_force, home_force)
            ally_forces_list = []
            for ally in self.unit_locations:
                ally = np.array(ally)
                #print('ally',ally)
                if not np.array_equal(ally, unit): 
                    #print('not ally')
                    ally_forces_list.append(self.repelling_force(unit,ally))
            ally_force = np.add.reduce(ally_forces_list)
            #ally_force = np.add.reduce([self.repelling_force(unit,ally) for ally in self.unit_locations if not unit]) ###TODO: currently only looks at other SPACERS as ally's not all. Need to change this.
            #print(('ally force:', ally_force))
            total_force = self.normalize((enemy_force * ENEMY_INFLUENCE)
                                         + (home_force * HOME_INFLUENCE)
                                         + (ally_force * ALLY_INFLUENCE)
                                         )
            #print(unit)
            #print(type(unit))
            #print(total_force)
            moves[i] = self.to_polar(total_force)
        #print('moves',moves)
        return moves

    def force_vec(self, p1, p2):
        v = p1 - p2
        mag = np.linalg.norm(v)
        #print(v,'over',mag)
        unit = v / mag
        return unit, mag

    def to_polar(self, p):
        x, y = p
        return np.sqrt(x**2 + y**2), np.arctan2(y, x)

    def normalize(self, v):
        return v / np.linalg.norm(v)

    def repelling_force(self, p1, p2):

        if np.array_equal(p1,p2): 
            return 0
        dir, mag = self.force_vec(p1, p2)
        return dir * 1 / (mag)        




class Player:
    def __init__(self, rng: np.random.Generator, logger: logging.Logger, total_days: int, spawn_days: int,
                 player_idx: int, spawn_point: sympy.geometry.Point2D, min_dim: int, max_dim: int, precomp_dir: str) \
            -> None:
        """Initialise the player with given skill.

            Args:
                rng (np.random.Generator): numpy random number generator, use this for same player behavior across run
                logger (logging.Logger): logger use this like logger.info("message")
                total_days (int): total number of days, the game is played
                spawn_days (int): number of days after which new units spawn
                player_idx (int): index used to identify the player among the four possible players
                spawn_point (sympy.geometry.Point2D): Homebase of the player
                min_dim (int): Minimum boundary of the square map
                max_dim (int): Maximum boundary of the square map
                precomp_dir (str): Directory path to store/load pre-computation
        """

        # precomp_path = os.path.join(precomp_dir, "{}.pkl".format(map_path))

        # # precompute check
        # if os.path.isfile(precomp_path):
        #     # Getting back the objects:
        #     with open(precomp_path, "rb") as f:
        #         self.obj0, self.obj1, self.obj2 = pickle.load(f)
        # else:
        #     # Compute objects to store
        #     self.obj0, self.obj1, self.obj2 = _

        #     # Dump the objects
        #     with open(precomp_path, 'wb') as f:
        #         pickle.dump([self.obj0, self.obj1, self.obj2], f)

        self.rng = rng
        self.logger = logger
        self.player_idx = player_idx
        self.total_days = total_days
        self.spawn_days = spawn_days
        self.spawn_point = spawn_point

        self.current_turn = 0
        self.PHASE_ONE_OUTPUT = [UnitType.SPACER]
        self.PHASE_TWO_OUTPUT = [UnitType.SPACER, UnitType.ATTACK, UnitType.DEFENSE, UnitType.ATTACK, UnitType.DEFENSE]
        self.PHASE_THREE_OUTPUT = [UnitType.ATTACK, UnitType.DEFENSE, UnitType.ATTACK, UnitType.DEFENSE]

        testing = False
        if testing:
            testingType = UnitType.DEFENSE
            self.PHASE_ONE_OUTPUT = [testingType]
            self.PHASE_TWO_OUTPUT = [testingType]
            self.PHASE_THREE_OUTPUT = [testingType]
        #change these based on how much land we have? aka if more ppl are targeting us vs less?
        # if less land it means our defense is losing so we need more
        # if more land it means we want to attack more?


        self.number_units_total = total_days//spawn_days
        self.PHASE_ONE_UNITS = 5
        self.PHASE_TWO_UNITS = int(np.floor((self.number_units_total-5)*0.6))
        self.PHASE_THREE_UNITS = self.number_units_total - self.PHASE_ONE_UNITS - self.PHASE_TWO_UNITS

        #locations of units
        self.unit_types = {
            UnitType.SPACER: {},
            UnitType.ATTACK: {},
            UnitType.DEFENSE: {}
        }

        self.spacer = Spacer(self.player_idx, self.spawn_point)
        self.defense = Defense(self.player_idx, self.spawn_point)
        self.attack = Attacker(self.player_idx, self.spawn_point)

    def play(self, unit_id, unit_pos, map_states, current_scores, total_scores) -> [Tuple[float, float]]:
        """Function which based on current game state returns the distance and angle of each unit active on the board

                Args:
                    unit_id (list(list(str))): contains the ids of each player's units (unit_id[player_idx][x])
                    unit_pos (list(list(float))): contains the position of each unit currently present on the map
                                                    (unit_pos[player_idx][x])
                    map_states (list(list(int)): contains the state of each cell, using the x, y coordinate system
                                                    (map_states[x][y])
                    current_scores (list(int)): contains the number of cells currently occupied by each player
                                                    (current_scores[player_idx])
                    total_scores (list(int)): contains the cumulative scores up until the current day
                                                    (total_scores[player_idx]

                Returns:
                    List[Tuple[float, float]]: Return a list of tuples consisting of distance and angle in radians to
                                                move each unit of the player
                """
        self.add_spawn_units_if_needed(unit_id[self.player_idx])
        spacers, attackers, defenders = self.get_unit_indexes(unit_id[self.player_idx]) 

        enemy_ids, enemy_units = self.get_enemy_units(unit_id, unit_pos)

        # 3 roles
        # attackers - Identify weak enemy, how to kill a unit? where to attack? when to attack? hover at border until enough units? whats the best formation?
        # defenders - kmeans number of units around/units in a radius, most important!!!, so be able to use other groups if needed
        # space gain people - look at group 4's code or come up wiht a new generic strategy

        # 3 phases
        # in intro phase allocate X spacegain until 5 units?
        # in main phase allocate X attackers and Y defenders and Z spacegain 2:2:1, maybe change ratio based on if we're being attacked or not
        # in end phase allocate X attackers and Y defenders in some proportion 

        self.map_states = map_states
        self.unit_pos = unit_pos
        self.left_right_count = 0

        moves = [self.transform_move(0, 0, 0)] * len(unit_pos[self.player_idx])

        self.spacer.update(self.map_states, spacers, unit_pos[self.player_idx], enemy_units)
<<<<<<< HEAD
        #print(spacers)
        #print('self.spacer.number_units',self.spacer.number_units)
        spacerMoves = self.spacer.get_moves()
        #print('spacerMoves',spacerMoves)
        
        for spacermoveidx, real_idx in enumerate(spacers):
            moves[real_idx] = spacerMoves[spacermoveidx]
=======
        # print(self.spacer.number_units)
        spacerMoves = self.spacer.get_moves()
        # print(spacerMoves)
        
        for real_idx in spacers:
            # print("i")
            moves[real_idx] = spacerMoves[real_idx]
>>>>>>> 55b6517e

        self.attack.update(self.map_states, attackers, unit_pos[self.player_idx], enemy_units, unit_id)
        attackingMoves = self.attack.get_moves()
        for attacking_move_idx, real_idx in enumerate(attackers):
            dist, x, y = attackingMoves[attacking_move_idx]
            moves[real_idx] = (dist if dist <= 1 else 1, np.arctan2(y, x))

        self.defense.update(self.map_states, defenders, unit_pos[self.player_idx], enemy_units)
        defensiveMoves = self.defense.get_moves()
        for defensive_move_idx, real_idx in enumerate(defenders):
            dist, x, y = defensiveMoves[defensive_move_idx]
            moves[real_idx] = (dist if dist <= 1 else 1, np.arctan2(y, x))

        self.current_turn += 1
        return moves

    def simulate_move(self, unit_pos, move) -> Tuple[float, float]:
        """Simulates the move and returns the new position
                Args:
                    unit_pos (Point2D(float, float)): current position of the unit
                    move (tuple(float, float)): move to be made as (distance, angle)
                Returns
                    tuple(float, float): new position of the unit
        """
        distance, angle = move
        return (unit_pos[0] + distance * np.cos(angle), unit_pos[1] + distance * np.sin(angle))

    def check_square(self, pos):
        """Checks who owns the square of a given position
                Args:
                    pos (Point2D(float, float)): current position
                Returns:
                    int: player index of the player who owns the cell
        """
        return self.map_states[np.floor(pos[0])][np.floor(pos[1])] - 1 # -1 because the map states are 1 indexed

    def transform_move(self, x: float, y: float, distance) -> Tuple[float, float]:
        """Transforms the distance and angle to the correct format for the game engine
                Args:
                    angle (float): angle in radians
                    distance (float): distance to move
                Returns
                    Tuple[float, float]: distance and angle in correct format
        """
        angle = np.arctan2(y, x)
        if self.player_idx == 0:
            return (distance, angle)
        elif self.player_idx == 1:
            return (distance, angle - np.pi/2)
        elif self.player_idx == 2:
            return (distance, angle + np.pi)
        else:# self.player_idx == 3:
            return (distance, angle + np.pi / 2)

    def add_spawn_units_if_needed(self, unit_ids):
        if self.current_turn % self.spawn_days == 0:
            if self.current_turn <= self.PHASE_ONE_UNITS * self.spawn_days:
                unitToAdd = self.PHASE_ONE_OUTPUT[(self.current_turn//self.number_units_total )%len(self.PHASE_ONE_OUTPUT)]
            elif self.current_turn <= (self.PHASE_ONE_UNITS + self.PHASE_TWO_UNITS) * self.spawn_days:
                numberDaysThisPhase = self.current_turn - self.PHASE_ONE_UNITS * self.spawn_days - 1
                unitToAdd = self.PHASE_TWO_OUTPUT[(numberDaysThisPhase//self.spawn_days)%len(self.PHASE_TWO_OUTPUT)]
            else:
                numberDaysThisPhase = int(self.current_turn - (self.PHASE_ONE_UNITS + self.PHASE_TWO_UNITS) * self.spawn_days - 1)
                unitToAdd = self.PHASE_THREE_OUTPUT[(numberDaysThisPhase//self.spawn_days)%len(self.PHASE_THREE_OUTPUT)]
            self.unit_types[unitToAdd][unit_ids[len(unit_ids)-1]] = len(unit_ids)-1

        for i, unit_id in enumerate(unit_ids):
            if unit_id in self.unit_types[UnitType.SPACER]:
                self.unit_types[UnitType.SPACER][unit_id] = i 
            elif unit_id in self.unit_types[UnitType.ATTACK]:
                self.unit_types[UnitType.ATTACK][unit_id] = i
            elif unit_id in self.unit_types[UnitType.DEFENSE]:
                self.unit_types[UnitType.DEFENSE][unit_id] = i

    def get_unit_indexes(self, unit_ids):
        """Returns the indexes of the units in the unit_pos list by type
                Args:
                    unit_ids (list(str)): list of unit ids
                Returns:
                    Tuple[list(Point2D), list(Point2D), list(Point2D))]: indexes of the units in the unit_pos list by type
        """
        spacer = [idx for id, idx in self.unit_types[UnitType.SPACER].items() if id in unit_ids]
        attacker = [idx for id, idx in self.unit_types[UnitType.ATTACK].items() if id in unit_ids]
        defender = [idx for id, idx in self.unit_types[UnitType.DEFENSE].items() if id in unit_ids]

        return spacer, attacker, defender

    def get_enemy_units(self, unit_id, unit_pos):
        """Returns list of coords of enemy units
                Args:
                    unit_id (list(int)): list of unit ids
                    unit_pos (list(Point2D)): list of unit positions
                Returns:
                    Tuple[list(int), list(Point2D)]: indexes of the enemy units and coords of the enemy units
        """
        enemy_unit_ids = []
        enemy_unit_pos = []

        for i in range(len(unit_pos)):
            if i != self.player_idx:
                enemy_unit_ids += unit_id[i]
                enemy_unit_pos += unit_pos[i]

        return enemy_unit_ids, enemy_unit_pos<|MERGE_RESOLUTION|>--- conflicted
+++ resolved
@@ -324,11 +324,7 @@
         moves = {}
         if self.number_units == 0:
             return moves
-<<<<<<< HEAD
         #print()
-=======
-        # print()
->>>>>>> 55b6517e
         # Adapted from group 4 Code
         ENEMY_INFLUENCE = 1 # TODO: change influence values for best spacers!
         HOME_INFLUENCE = 20
@@ -498,7 +494,6 @@
         moves = [self.transform_move(0, 0, 0)] * len(unit_pos[self.player_idx])
 
         self.spacer.update(self.map_states, spacers, unit_pos[self.player_idx], enemy_units)
-<<<<<<< HEAD
         #print(spacers)
         #print('self.spacer.number_units',self.spacer.number_units)
         spacerMoves = self.spacer.get_moves()
@@ -506,15 +501,6 @@
         
         for spacermoveidx, real_idx in enumerate(spacers):
             moves[real_idx] = spacerMoves[spacermoveidx]
-=======
-        # print(self.spacer.number_units)
-        spacerMoves = self.spacer.get_moves()
-        # print(spacerMoves)
-        
-        for real_idx in spacers:
-            # print("i")
-            moves[real_idx] = spacerMoves[real_idx]
->>>>>>> 55b6517e
 
         self.attack.update(self.map_states, attackers, unit_pos[self.player_idx], enemy_units, unit_id)
         attackingMoves = self.attack.get_moves()
