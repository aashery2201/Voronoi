--- conflicted
+++ resolved
@@ -10,12 +10,6 @@
 import shapely.validation
 import scipy
 from sklearn.cluster import DBSCAN
-
-<<<<<<< HEAD
-=======
-# from tests import plot_funcs
-# from tests.plot_funcs import plot_units_and_edges, plot_poly_list, plot_incursions, plot_line_list, plot_debug_incur
->>>>>>> a7434c8a
 
 warnings.filterwarnings("ignore", category=shapely.errors.ShapelyDeprecationWarning)
 
@@ -861,46 +855,9 @@
 
         all_enemies = [x for x in units_cls.values() if x.player != self.player_idx]
 
-<<<<<<< HEAD
         for csq in self.commando_squads:
             csq.update_target(units_cls)
             all_enemies.sort(key=lambda x: dist_to_target(csq.pin, x.pos))
-=======
-        # Find mapping from pts idx to polys (via nearest unit) and poly to player
-        self.kdtree = scipy.spatial.KDTree(discrete_pts)
-        pt_to_poly_idx, pt_to_poly, poly_idx_to_pt = cg.create_pt_to_poly_and_idx(self.kdtree, discrete_pts,
-                                                                                  vor_regions)
-
-        # Get the graph of connected pts via triangulation
-        tri = scipy.spatial.Delaunay(np.array(discrete_pts))
-        edges = cg.delaunay2edges(tri.simplices)  # Shape: [N, 2]
-        # Clean edges
-        edges, edge_player_id = cg.clean_edges(edges, discrete_pts, discrete_players, pt_to_poly,
-                                               region_was_unbounded, pt_to_poly_idx)
-
-        # if self.current_day > 1000:
-        #     plot_units_and_edges(edges, edge_player_id, discrete_pts, discrete_players, pt_to_poly,
-        #                          self.current_day)
-
-        # Create adjacency list for graph of armies
-        adj_dict = cg.create_adj_dict(edges, discrete_pts)
-
-        moves = self.play_aggressive(all_points, pt_to_poly, adj_dict, discrete_pts)
-        # if self.current_day <= (50 - self.spawn_days) or total_scores[self.player_idx] < max(total_scores):
-        #     # Create union of all friendly polygons and list of its neighbors
-        #     superpolygon, s_neighbors = self.create_superpolygon(vor_regions, pt_to_poly, adj_dict)
-        #     moves = self.play_aggressive(vor_regions, pt_player_dict, pt_to_poly_idx, adj_dict, superpolygon,
-        #                                  s_neighbors)
-        # else:
-        #     moves = self.play_cautious(unit_id, unit_pos, vor_regions, pt_player_dict, pt_to_poly_idx, adj_dict,
-        #                                superpolygon, s_neighbors)
-
-        # incursions = self.get_incursions_polys(vor_regions, discrete_pt2player, poly_idx_to_pt)
-        # print(incursions)
-        # if len(incursions) > 0:
-        #     all_polys = list(pt_to_poly.values())
-        #     plot_incursions(all_polys, incursions)
->>>>>>> a7434c8a
 
             tar_unit = all_enemies[0]
             all_enemies.remove(all_enemies[0])
