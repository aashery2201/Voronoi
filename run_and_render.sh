#!/usr/bin/env bash

<<<<<<< HEAD
python main.py --dump_state --no_gui --last 250 --spawn 5 --player1 5 --player2 1 --player3 1 --player4 1
=======
python main.py --dump_state --no_gui $@
>>>>>>> 0b936237
echo "Rendering frames..."
python render_game.py
echo "Creating video..."
convert -delay 5 -loop 0 $(ls -1 render/*.png | sort -V) -quality 95 game.mp4<|MERGE_RESOLUTION|>--- conflicted
+++ resolved
@@ -1,10 +1,6 @@
 #!/usr/bin/env bash
 
-<<<<<<< HEAD
-python main.py --dump_state --no_gui --last 250 --spawn 5 --player1 5 --player2 1 --player3 1 --player4 1
-=======
-python main.py --dump_state --no_gui $@
->>>>>>> 0b936237
+python main.py --dump_state --no_gui
 echo "Rendering frames..."
 python render_game.py
 echo "Creating video..."
